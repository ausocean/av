--- conflicted
+++ resolved
@@ -18,7 +18,6 @@
 SPEAKER_CONF := '{"Path": "/home/pi/audio.wav", "Volume": "100"}'
 
 
-<<<<<<< HEAD
 .SILENT:clean
 
 install: as_root make_dirs write_service
@@ -36,16 +35,6 @@
 endif
 	$(MAKE) syncreboot
 	echo "install complete"
-=======
-install: as_root make_dirs hard_copy_files set_conf_treat rebuild syncreboot
-	@echo "Install complete"
-
-install_no_rebuild: as_root make_dirs hard_copy_files set_conf_treat syncreboot
-	@echo "Install complete"
-
-install_set_mac: as_root make_dirs hard_copy_files set_conf_treat set_mac rebuild syncreboot
-	@echo "Install complete, MAC address set to $(MA)"
->>>>>>> 6365f80c
 
 as_root:
 ifneq ($(USER),root)
